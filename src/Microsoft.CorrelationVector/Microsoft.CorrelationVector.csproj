<Project Sdk="Microsoft.NET.Sdk">

  <PropertyGroup>
    <TargetFramework>netstandard2.0</TargetFramework>
    <Company>Microsoft</Company>
    <Authors>Microsoft</Authors>
    <GeneratePackageOnBuild>false</GeneratePackageOnBuild>
    <PackageProjectUrl>https://github.com/Microsoft/CorrelationVector-CSharp</PackageProjectUrl>
    <RepositoryUrl>https://github.com/Microsoft/CorrelationVector-CSharp</RepositoryUrl>
    <PackageTags>CorrelationVector Codex Microsoft Monitoring</PackageTags>
    <PackageLicenseUrl>https://cla.microsoft.com</PackageLicenseUrl>
    <AssemblyVersion>1.0.0.0</AssemblyVersion>
    <FileVersion>1.0.0.0</FileVersion>
    <Version>1.0.0</Version>
<<<<<<< HEAD
    <SignAssembly>false</SignAssembly>
    <DelaySign>true</DelaySign>
    <AssemblyOriginatorKeyFile></AssemblyOriginatorKeyFile>
=======
>>>>>>> 938f6079
  </PropertyGroup>

</Project><|MERGE_RESOLUTION|>--- conflicted
+++ resolved
@@ -1,5 +1,4 @@
 <Project Sdk="Microsoft.NET.Sdk">
-
   <PropertyGroup>
     <TargetFramework>netstandard2.0</TargetFramework>
     <Company>Microsoft</Company>
@@ -12,12 +11,8 @@
     <AssemblyVersion>1.0.0.0</AssemblyVersion>
     <FileVersion>1.0.0.0</FileVersion>
     <Version>1.0.0</Version>
-<<<<<<< HEAD
     <SignAssembly>false</SignAssembly>
     <DelaySign>true</DelaySign>
     <AssemblyOriginatorKeyFile></AssemblyOriginatorKeyFile>
-=======
->>>>>>> 938f6079
   </PropertyGroup>
-
 </Project>